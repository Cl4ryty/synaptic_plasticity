--- conflicted
+++ resolved
@@ -1,7 +1,6 @@
 import torch
 import torch.nn.functional as F
 import torchvision
-from joblib.externals.loky.backend.fork_exec import fork_exec
 from matplotlib import pyplot as plt
 from torchvision import datasets, transforms
 import cv2
@@ -224,8 +223,7 @@
             utils.DoGKernel(13,26/9,13/9)]
     # threshold changed to 30 instead of 50; otherwise only spikes for the first 3 time steps
     filter = utils.Filter(kernels, padding = 6, thresholds = 30)
-<<<<<<< HEAD
-    s1c1 = S1C1Transform(filter)    
+    s1c1 = S1C1Transform(filter)
     #
     # data_root = "data"
     # train_dataset = utils.CacheDataset(torchvision.datasets.MNIST(root=data_root, train=True, download=True, transform = s1c1))
@@ -278,15 +276,6 @@
                 plt.show()
             break
         break
-=======
-    s1c1 = S1C1Transform(filter)   
-
-    data_root = "data"
-    train_dataset = utils.CacheDataset(torchvision.datasets.MNIST(root=data_root, train=True, download=True, transform = s1c1))
-    test_dataset = utils.CacheDataset(torchvision.datasets.MNIST(root=data_root, train=False, download=True, transform = s1c1))
-    train_loader = torch.utils.data.DataLoader(train_dataset, batch_size=BATCH_SIZE, shuffle=False)
-    test_loader = torch.utils.data.DataLoader(test_dataset, batch_size=BATCH_SIZE, shuffle=False)
->>>>>>> 4c547b60
 
 
     net = Network(number_of_classes=10)
@@ -339,14 +328,8 @@
         start_epoch = 0
         training_layer = 1
 
-<<<<<<< HEAD
     training = [[[0, s1_training_epochs, s1_training_iterations], 1], [[0, s2_training_epochs, s2_training_iterations], 2],
                 [[0, 680, s2_training_iterations], 3]]
-=======
-    training = [[[0, s1_training_epochs, s1_training_iterations], 1],
-                [[0, s2_training_epochs, s2_training_iterations], 2],
-                [[0, s3_training_epochs, s2_training_iterations], 3]]
->>>>>>> 4c547b60
 
 
     training = training[training_layer-1:]
@@ -360,17 +343,12 @@
     writer = SummaryWriter(
         'runs/experiment_2')  # [TODO] make this unique for each run? Or keep the same for continuing training at the same step
 
-<<<<<<< HEAD
 
 
 
     for [start_epoch, end_epoch, samples_to_train], training_layer in training:
         sample_counter = 0
 
-=======
-    for [start_epoch, end_epoch, samples_to_train], training_layer in training:
-        sample_counter = 0
->>>>>>> 4c547b60
         if training_layer == 3:
             running_correct = 0
             running_incorrect = 0
@@ -386,15 +364,9 @@
                 # train for only the specified number of samples (plus what is needed to fill a batch)
                 # - this is more accurate than going by just epochs
                 # check this here to break out of the epoch loop and start straining the next layer
-<<<<<<< HEAD
                 # sample_counter += batch_size
                 if sample_counter >= samples_to_train:
                     break
-=======
-                sample_counter += batch_size
-                # if sample_counter >= samples_to_train:
-                #     break
->>>>>>> 4c547b60
 
                 for batch, (frame, label) in enumerate(train_loader):
                     print(f" batch {batch}")
@@ -494,18 +466,11 @@
                     # train for only the specified number of samples (plus what is needed to fill a batch)
                     # - this is more accurate than going by just epochs
                     sample_counter += batch_size
-<<<<<<< HEAD
                     if sample_counter >= samples_to_train:
                         break
 
 
                 save_checkpoint(net, epoch, training_layer, directory=checkpoint_dir)
-=======
-                    # if sample_counter >= samples_to_train:
-                    #     break
-
-                save_checkpoint(net, epoch, training_layer, directory='checkpoints')
->>>>>>> 4c547b60
 
                 # save training accuracies
                 if training_layer == 3:
